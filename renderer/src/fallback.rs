--- conflicted
+++ resolved
@@ -461,17 +461,10 @@
         }
     }
 
-<<<<<<< HEAD
-    #[derive(Clone)]
-    pub enum Geometry<L, R> {
-        Left(L),
-        Right(R),
-=======
-    #[derive(Debug)]
+    #[derive(Debug, Clone)]
     pub enum Geometry<A, B> {
         Primary(A),
         Secondary(B),
->>>>>>> 1c241d11
     }
 
     impl<A, B> Cached for Geometry<A, B>
@@ -488,30 +481,23 @@
             }
         }
 
-<<<<<<< HEAD
         fn cache(self, previous: Option<Self::Cache>) -> Self::Cache {
             match (self, previous) {
-                (Self::Left(geometry), Some(Geometry::Left(previous))) => {
-                    Geometry::Left(geometry.cache(Some(previous)))
-                }
-                (Self::Left(geometry), None) => {
-                    Geometry::Left(geometry.cache(None))
-                }
-                (Self::Right(geometry), Some(Geometry::Right(previous))) => {
-                    Geometry::Right(geometry.cache(Some(previous)))
-                }
-                (Self::Right(geometry), None) => {
-                    Geometry::Right(geometry.cache(None))
+                (
+                    Self::Primary(geometry),
+                    Some(Geometry::Primary(previous)),
+                ) => Geometry::Primary(geometry.cache(Some(previous))),
+                (Self::Primary(geometry), None) => {
+                    Geometry::Primary(geometry.cache(None))
+                }
+                (
+                    Self::Secondary(geometry),
+                    Some(Geometry::Secondary(previous)),
+                ) => Geometry::Secondary(geometry.cache(Some(previous))),
+                (Self::Secondary(geometry), None) => {
+                    Geometry::Secondary(geometry.cache(None))
                 }
                 _ => unreachable!(),
-=======
-        fn cache(self) -> Self::Cache {
-            match self {
-                Self::Primary(geometry) => Geometry::Primary(geometry.cache()),
-                Self::Secondary(geometry) => {
-                    Geometry::Secondary(geometry.cache())
-                }
->>>>>>> 1c241d11
             }
         }
     }
@@ -576,13 +562,8 @@
 
         fn draft(&mut self, bounds: Rectangle) -> Self {
             match self {
-<<<<<<< HEAD
-                Self::Left(frame) => Self::Left(frame.draft(bounds)),
-                Self::Right(frame) => Self::Right(frame.draft(bounds)),
-=======
-                Self::Primary(frame) => Self::Primary(frame.draft(size)),
-                Self::Secondary(frame) => Self::Secondary(frame.draft(size)),
->>>>>>> 1c241d11
+                Self::Primary(frame) => Self::Primary(frame.draft(bounds)),
+                Self::Secondary(frame) => Self::Secondary(frame.draft(bounds)),
             }
         }
 
