//! Connect a window with a renderer.
use crate::core::{Color, Size};
use crate::graphics::color;
use crate::graphics::compositor;
use crate::graphics::error;
use crate::graphics::{self, Viewport};
use crate::settings::{self, Settings};
use crate::{Engine, Renderer};

/// A window graphics backend for iced powered by `wgpu`.
#[allow(missing_debug_implementations)]
pub struct Compositor {
    instance: wgpu::Instance,
    adapter: wgpu::Adapter,
    device: wgpu::Device,
    queue: wgpu::Queue,
    format: wgpu::TextureFormat,
    alpha_mode: wgpu::CompositeAlphaMode,
    engine: Engine,
    settings: Settings,
}

/// A compositor error.
#[derive(Debug, Clone, thiserror::Error)]
pub enum Error {
    /// The surface creation failed.
    #[error("the surface creation failed: {0}")]
    SurfaceCreationFailed(#[from] wgpu::CreateSurfaceError),
    /// The surface is not compatible.
    #[error("the surface is not compatible")]
    IncompatibleSurface,
    /// No adapter was found for the options requested.
    #[error("no adapter was found for the options requested: {0:?}")]
    NoAdapterFound(String),
    /// No device request succeeded.
    #[error("no device request succeeded: {0:?}")]
    RequestDeviceFailed(Vec<(wgpu::Limits, wgpu::RequestDeviceError)>),
}

impl From<Error> for graphics::Error {
    fn from(error: Error) -> Self {
        Self::GraphicsAdapterNotFound {
            backend: "wgpu",
            reason: error::Reason::RequestFailed(error.to_string()),
        }
    }
}

impl Compositor {
    /// Requests a new [`Compositor`] with the given [`Settings`].
    ///
    /// Returns `None` if no compatible graphics adapter could be found.
    pub async fn request<W: compositor::Window>(
        settings: Settings,
        compatible_window: Option<W>,
    ) -> Result<Self, Error> {
        let instance = wgpu::Instance::new(wgpu::InstanceDescriptor {
            backends: settings.backends,
            ..Default::default()
        });

        log::info!("{settings:#?}");

        #[cfg(not(target_arch = "wasm32"))]
        if log::max_level() >= log::LevelFilter::Info {
            let available_adapters: Vec<_> = instance
                .enumerate_adapters(settings.backends)
                .iter()
                .map(wgpu::Adapter::get_info)
                .collect();
            log::info!("Available adapters: {available_adapters:#?}");
        }

        #[allow(unsafe_code)]
        let compatible_surface = compatible_window
            .and_then(|window| instance.create_surface(window).ok());

        let adapter_options = wgpu::RequestAdapterOptions {
            power_preference: wgpu::util::power_preference_from_env()
                .unwrap_or(if settings.antialiasing.is_none() {
                    wgpu::PowerPreference::LowPower
                } else {
                    wgpu::PowerPreference::HighPerformance
                }),
            compatible_surface: compatible_surface.as_ref(),
            force_fallback_adapter: false,
        };

        let adapter = instance
            .request_adapter(&adapter_options)
            .await
            .ok_or(Error::NoAdapterFound(format!("{:?}", adapter_options)))?;

        log::info!("Selected: {:#?}", adapter.get_info());

        let (format, alpha_mode) = compatible_surface
            .as_ref()
            .and_then(|surface| {
                let capabilities = surface.get_capabilities(&adapter);

                let mut formats = capabilities.formats.iter().copied();

                log::info!("Available formats: {formats:#?}");

                let format = if color::GAMMA_CORRECTION {
                    formats.find(wgpu::TextureFormat::is_srgb)
                } else {
                    formats.find(|format| !wgpu::TextureFormat::is_srgb(format))
                };

                let format = format.or_else(|| {
                    log::warn!("No format found!");

                    capabilities.formats.first().copied()
                });

                let alpha_modes = capabilities.alpha_modes;

                log::info!("Available alpha modes: {alpha_modes:#?}");

                let preferred_alpha = if alpha_modes
                    .contains(&wgpu::CompositeAlphaMode::PostMultiplied)
                {
                    wgpu::CompositeAlphaMode::PostMultiplied
                } else if alpha_modes
                    .contains(&wgpu::CompositeAlphaMode::PreMultiplied)
                {
                    wgpu::CompositeAlphaMode::PreMultiplied
                } else {
                    wgpu::CompositeAlphaMode::Auto
                };

                format.zip(Some(preferred_alpha))
            })
            .ok_or(Error::IncompatibleSurface)?;

        log::info!(
            "Selected format: {format:?} with alpha mode: {alpha_mode:?}"
        );

        #[cfg(target_arch = "wasm32")]
        let limits = [wgpu::Limits::downlevel_webgl2_defaults()
            .using_resolution(adapter.limits())];

        #[cfg(not(target_arch = "wasm32"))]
        let limits =
            [wgpu::Limits::default(), wgpu::Limits::downlevel_defaults()];

        let limits = limits.into_iter().map(|limits| wgpu::Limits {
            max_bind_groups: 2,
            ..limits
        });

        let mut errors = Vec::new();

        for required_limits in limits {
            let result = adapter
                .request_device(
                    &wgpu::DeviceDescriptor {
                        label: Some(
                            "iced_wgpu::window::compositor device descriptor",
                        ),
                        required_features: wgpu::Features::empty(),
                        required_limits: required_limits.clone(),
                    },
                    None,
                )
                .await;

            match result {
                Ok((device, queue)) => {
                    let engine = Engine::new(
                        &adapter,
                        &device,
                        &queue,
                        format,
                        settings.antialiasing,
                    );

                    return Ok(Compositor {
                        instance,
                        adapter,
                        device,
                        queue,
                        format,
                        alpha_mode,
                        engine,
                        settings,
                    });
                }
                Err(error) => {
                    errors.push((required_limits, error));
                }
            }
        }

        Err(Error::RequestDeviceFailed(errors))
    }
}

/// Creates a [`Compositor`] with the given [`Settings`] and window.
pub async fn new<W: compositor::Window>(
    settings: Settings,
    compatible_window: W,
) -> Result<Compositor, Error> {
    Compositor::request(settings, Some(compatible_window)).await
}

<<<<<<< HEAD
/// Presents the given primitives with the given [`Compositor`] and [`Backend`].
pub fn present(
=======
/// Presents the given primitives with the given [`Compositor`].
pub fn present<T: AsRef<str>>(
>>>>>>> 718fe5b7
    compositor: &mut Compositor,
    renderer: &mut Renderer,
    surface: &mut wgpu::Surface<'static>,
    viewport: &Viewport,
    background_color: Color,
) -> Result<(), compositor::SurfaceError> {
    match surface.get_current_texture() {
        Ok(frame) => {
            let mut encoder = compositor.device.create_command_encoder(
                &wgpu::CommandEncoderDescriptor {
                    label: Some("iced_wgpu encoder"),
                },
            );

            let view = &frame
                .texture
                .create_view(&wgpu::TextureViewDescriptor::default());

            renderer.present(
                &mut compositor.engine,
                &compositor.device,
                &compositor.queue,
                &mut encoder,
                Some(background_color),
                frame.texture.format(),
                view,
                viewport,
            );

            let _ = compositor.engine.submit(&compositor.queue, encoder);

            // Present the frame
            frame.present();

            Ok(())
        }
        Err(error) => match error {
            wgpu::SurfaceError::Timeout => {
                Err(compositor::SurfaceError::Timeout)
            }
            wgpu::SurfaceError::Outdated => {
                Err(compositor::SurfaceError::Outdated)
            }
            wgpu::SurfaceError::Lost => Err(compositor::SurfaceError::Lost),
            wgpu::SurfaceError::OutOfMemory => {
                Err(compositor::SurfaceError::OutOfMemory)
            }
        },
    }
}

impl graphics::Compositor for Compositor {
    type Renderer = Renderer;
    type Surface = wgpu::Surface<'static>;

    async fn with_backend<W: compositor::Window>(
        settings: graphics::Settings,
        compatible_window: W,
        backend: Option<&str>,
    ) -> Result<Self, graphics::Error> {
        match backend {
            None | Some("wgpu") => {
                let mut settings = Settings::from(settings);

                if let Some(backends) = wgpu::util::backend_bits_from_env() {
                    settings.backends = backends;
                }

                if let Some(present_mode) = settings::present_mode_from_env() {
                    settings.present_mode = present_mode;
                }

                Ok(new(settings, compatible_window).await?)
            }
            Some(backend) => Err(graphics::Error::GraphicsAdapterNotFound {
                backend: "wgpu",
                reason: error::Reason::DidNotMatch {
                    preferred_backend: backend.to_owned(),
                },
            }),
        }
    }

    fn create_renderer(&self) -> Self::Renderer {
        Renderer::new(
            &self.device,
            &self.engine,
            self.settings.default_font,
            self.settings.default_text_size,
        )
    }

    fn create_surface<W: compositor::Window>(
        &mut self,
        window: W,
        width: u32,
        height: u32,
    ) -> Self::Surface {
        let mut surface = self
            .instance
            .create_surface(window)
            .expect("Create surface");

        if width > 0 && height > 0 {
            self.configure_surface(&mut surface, width, height);
        }

        surface
    }

    fn configure_surface(
        &mut self,
        surface: &mut Self::Surface,
        width: u32,
        height: u32,
    ) {
        surface.configure(
            &self.device,
            &wgpu::SurfaceConfiguration {
                usage: wgpu::TextureUsages::RENDER_ATTACHMENT,
                format: self.format,
                present_mode: self.settings.present_mode,
                width,
                height,
                alpha_mode: self.alpha_mode,
                view_formats: vec![],
                desired_maximum_frame_latency: 1,
            },
        );
    }

    fn fetch_information(&self) -> compositor::Information {
        let information = self.adapter.get_info();

        compositor::Information {
            adapter: information.name,
            backend: format!("{:?}", information.backend),
        }
    }

    fn present(
        &mut self,
        renderer: &mut Self::Renderer,
        surface: &mut Self::Surface,
        viewport: &Viewport,
        background_color: Color,
    ) -> Result<(), compositor::SurfaceError> {
<<<<<<< HEAD
        renderer.with_primitives(|backend, primitives| {
            present(
                self,
                backend,
                surface,
                primitives,
                viewport,
                background_color,
            )
        })
=======
        present(self, renderer, surface, viewport, background_color, overlay)
>>>>>>> 718fe5b7
    }

    fn screenshot(
        &mut self,
        renderer: &mut Self::Renderer,
        _surface: &mut Self::Surface,
        viewport: &Viewport,
        background_color: Color,
    ) -> Vec<u8> {
<<<<<<< HEAD
        renderer.with_primitives(|backend, primitives| {
            screenshot(self, backend, primitives, viewport, background_color)
        })
=======
        screenshot(self, renderer, viewport, background_color, overlay)
>>>>>>> 718fe5b7
    }
}

/// Renders the current surface to an offscreen buffer.
///
/// Returns RGBA bytes of the texture data.
<<<<<<< HEAD
pub fn screenshot(
    compositor: &Compositor,
    backend: &mut Backend,
    primitives: &[Primitive],
=======
pub fn screenshot<T: AsRef<str>>(
    compositor: &mut Compositor,
    renderer: &mut Renderer,
>>>>>>> 718fe5b7
    viewport: &Viewport,
    background_color: Color,
) -> Vec<u8> {
    let dimensions = BufferDimensions::new(viewport.physical_size());

    let texture_extent = wgpu::Extent3d {
        width: dimensions.width,
        height: dimensions.height,
        depth_or_array_layers: 1,
    };

    let texture = compositor.device.create_texture(&wgpu::TextureDescriptor {
        label: Some("iced_wgpu.offscreen.source_texture"),
        size: texture_extent,
        mip_level_count: 1,
        sample_count: 1,
        dimension: wgpu::TextureDimension::D2,
        format: compositor.format,
        usage: wgpu::TextureUsages::RENDER_ATTACHMENT
            | wgpu::TextureUsages::COPY_SRC
            | wgpu::TextureUsages::TEXTURE_BINDING,
        view_formats: &[],
    });

    let view = texture.create_view(&wgpu::TextureViewDescriptor::default());

    let mut encoder = compositor.device.create_command_encoder(
        &wgpu::CommandEncoderDescriptor {
            label: Some("iced_wgpu.offscreen.encoder"),
        },
    );

    renderer.present(
        &mut compositor.engine,
        &compositor.device,
        &compositor.queue,
        &mut encoder,
        Some(background_color),
        texture.format(),
        &view,
        viewport,
    );

    let texture = crate::color::convert(
        &compositor.device,
        &mut encoder,
        texture,
        if color::GAMMA_CORRECTION {
            wgpu::TextureFormat::Rgba8UnormSrgb
        } else {
            wgpu::TextureFormat::Rgba8Unorm
        },
    );

    let output_buffer =
        compositor.device.create_buffer(&wgpu::BufferDescriptor {
            label: Some("iced_wgpu.offscreen.output_texture_buffer"),
            size: (dimensions.padded_bytes_per_row * dimensions.height as usize)
                as u64,
            usage: wgpu::BufferUsages::MAP_READ | wgpu::BufferUsages::COPY_DST,
            mapped_at_creation: false,
        });

    encoder.copy_texture_to_buffer(
        texture.as_image_copy(),
        wgpu::ImageCopyBuffer {
            buffer: &output_buffer,
            layout: wgpu::ImageDataLayout {
                offset: 0,
                bytes_per_row: Some(dimensions.padded_bytes_per_row as u32),
                rows_per_image: None,
            },
        },
        texture_extent,
    );

    let index = compositor.engine.submit(&compositor.queue, encoder);

    let slice = output_buffer.slice(..);
    slice.map_async(wgpu::MapMode::Read, |_| {});

    let _ = compositor
        .device
        .poll(wgpu::Maintain::WaitForSubmissionIndex(index));

    let mapped_buffer = slice.get_mapped_range();

    mapped_buffer.chunks(dimensions.padded_bytes_per_row).fold(
        vec![],
        |mut acc, row| {
            acc.extend(&row[..dimensions.unpadded_bytes_per_row]);
            acc
        },
    )
}

#[derive(Clone, Copy, Debug)]
struct BufferDimensions {
    width: u32,
    height: u32,
    unpadded_bytes_per_row: usize,
    padded_bytes_per_row: usize,
}

impl BufferDimensions {
    fn new(size: Size<u32>) -> Self {
        let unpadded_bytes_per_row = size.width as usize * 4; //slice of buffer per row; always RGBA
        let alignment = wgpu::COPY_BYTES_PER_ROW_ALIGNMENT as usize; //256
        let padded_bytes_per_row_padding =
            (alignment - unpadded_bytes_per_row % alignment) % alignment;
        let padded_bytes_per_row =
            unpadded_bytes_per_row + padded_bytes_per_row_padding;

        Self {
            width: size.width,
            height: size.height,
            unpadded_bytes_per_row,
            padded_bytes_per_row,
        }
    }
}<|MERGE_RESOLUTION|>--- conflicted
+++ resolved
@@ -206,13 +206,8 @@
     Compositor::request(settings, Some(compatible_window)).await
 }
 
-<<<<<<< HEAD
-/// Presents the given primitives with the given [`Compositor`] and [`Backend`].
+/// Presents the given primitives with the given [`Compositor`].
 pub fn present(
-=======
-/// Presents the given primitives with the given [`Compositor`].
-pub fn present<T: AsRef<str>>(
->>>>>>> 718fe5b7
     compositor: &mut Compositor,
     renderer: &mut Renderer,
     surface: &mut wgpu::Surface<'static>,
@@ -360,20 +355,7 @@
         viewport: &Viewport,
         background_color: Color,
     ) -> Result<(), compositor::SurfaceError> {
-<<<<<<< HEAD
-        renderer.with_primitives(|backend, primitives| {
-            present(
-                self,
-                backend,
-                surface,
-                primitives,
-                viewport,
-                background_color,
-            )
-        })
-=======
-        present(self, renderer, surface, viewport, background_color, overlay)
->>>>>>> 718fe5b7
+        present(self, renderer, surface, viewport, background_color)
     }
 
     fn screenshot(
@@ -383,29 +365,16 @@
         viewport: &Viewport,
         background_color: Color,
     ) -> Vec<u8> {
-<<<<<<< HEAD
-        renderer.with_primitives(|backend, primitives| {
-            screenshot(self, backend, primitives, viewport, background_color)
-        })
-=======
-        screenshot(self, renderer, viewport, background_color, overlay)
->>>>>>> 718fe5b7
+        screenshot(self, renderer, viewport, background_color)
     }
 }
 
 /// Renders the current surface to an offscreen buffer.
 ///
 /// Returns RGBA bytes of the texture data.
-<<<<<<< HEAD
 pub fn screenshot(
-    compositor: &Compositor,
-    backend: &mut Backend,
-    primitives: &[Primitive],
-=======
-pub fn screenshot<T: AsRef<str>>(
     compositor: &mut Compositor,
     renderer: &mut Renderer,
->>>>>>> 718fe5b7
     viewport: &Viewport,
     background_color: Color,
 ) -> Vec<u8> {
